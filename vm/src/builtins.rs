--- conflicted
+++ resolved
@@ -781,13 +781,13 @@
     ctx.set_attr(&py_mod, "ImportError", ctx.exceptions.import_error.clone());
     ctx.set_attr(
         &py_mod,
-<<<<<<< HEAD
+        "StopIteration",
+        ctx.exceptions.stop_iteration.clone(),
+    );
+    ctx.set_attr(
+        &py_mod,
         "ZeroDivisionError",
         ctx.exceptions.zero_division_error.clone(),
-=======
-        "StopIteration",
-        ctx.exceptions.stop_iteration.clone(),
->>>>>>> a2627911
     );
 
     py_mod
