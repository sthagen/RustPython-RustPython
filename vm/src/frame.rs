use std::cell::RefCell;
use std::fmt;
use std::path::PathBuf;
use std::rc::Rc;

use num_bigint::BigInt;

use rustpython_parser::ast;

use crate::builtins;
use crate::bytecode;
use crate::import::{import, import_module};
use crate::obj::objbool;
use crate::obj::objbuiltinfunc::PyBuiltinFunction;
use crate::obj::objcode;
use crate::obj::objdict;
use crate::obj::objdict::PyDict;
use crate::obj::objint::PyInt;
use crate::obj::objiter;
use crate::obj::objlist;
use crate::obj::objslice::PySlice;
use crate::obj::objstr;
use crate::obj::objtype;
use crate::pyobject::{
<<<<<<< HEAD
    DictProtocol, IdProtocol, PyContext, PyFuncArgs, PyObject, PyObjectPayload, PyObjectRef,
    PyResult, TypeProtocol,
=======
    DictProtocol, IdProtocol, PyContext, PyFuncArgs, PyObject, PyObjectPayload, PyObjectPayload2,
    PyObjectRef, PyResult, TryFromObject, TypeProtocol,
>>>>>>> 9e5b76c9
};
use crate::vm::VirtualMachine;

/*
 * So a scope is a linked list of scopes.
 * When a name is looked up, it is check in its scope.
 */
#[derive(Debug)]
struct RcListNode<T> {
    elem: T,
    next: Option<Rc<RcListNode<T>>>,
}

#[derive(Debug, Clone)]
struct RcList<T> {
    head: Option<Rc<RcListNode<T>>>,
}

struct Iter<'a, T: 'a> {
    next: Option<&'a RcListNode<T>>,
}

impl<T> RcList<T> {
    pub fn new() -> Self {
        RcList { head: None }
    }

    pub fn insert(self, elem: T) -> Self {
        RcList {
            head: Some(Rc::new(RcListNode {
                elem,
                next: self.head,
            })),
        }
    }

    pub fn iter(&self) -> Iter<T> {
        Iter {
            next: self.head.as_ref().map(|node| &**node),
        }
    }
}

impl<'a, T> Iterator for Iter<'a, T> {
    type Item = &'a T;

    fn next(&mut self) -> Option<Self::Item> {
        self.next.map(|node| {
            self.next = node.next.as_ref().map(|node| &**node);
            &node.elem
        })
    }
}

#[derive(Debug, Clone)]
pub struct Scope {
    locals: RcList<PyObjectRef>,
    pub globals: PyObjectRef,
}

impl Scope {
    pub fn new(locals: Option<PyObjectRef>, globals: PyObjectRef) -> Scope {
        let locals = match locals {
            Some(dict) => RcList::new().insert(dict),
            None => RcList::new(),
        };
        Scope { locals, globals }
    }

    pub fn get_locals(&self) -> PyObjectRef {
        match self.locals.iter().next() {
            Some(dict) => dict.clone(),
            None => self.globals.clone(),
        }
    }

    pub fn get_only_locals(&self) -> Option<PyObjectRef> {
        match self.locals.iter().next() {
            Some(dict) => Some(dict.clone()),
            None => None,
        }
    }

    pub fn child_scope_with_locals(&self, locals: PyObjectRef) -> Scope {
        Scope {
            locals: self.locals.clone().insert(locals),
            globals: self.globals.clone(),
        }
    }

    pub fn child_scope(&self, ctx: &PyContext) -> Scope {
        self.child_scope_with_locals(ctx.new_dict())
    }
}

pub trait NameProtocol {
    fn load_name(&self, vm: &VirtualMachine, name: &str) -> Option<PyObjectRef>;
    fn store_name(&self, vm: &VirtualMachine, name: &str, value: PyObjectRef);
    fn delete_name(&self, vm: &VirtualMachine, name: &str);
}

impl NameProtocol for Scope {
    fn load_name(&self, vm: &VirtualMachine, name: &str) -> Option<PyObjectRef> {
        for dict in self.locals.iter() {
            if let Some(value) = dict.get_item(name) {
                return Some(value);
            }
        }

        if let Some(value) = self.globals.get_item(name) {
            return Some(value);
        }

        vm.builtins.get_item(name)
    }

    fn store_name(&self, vm: &VirtualMachine, key: &str, value: PyObjectRef) {
        self.get_locals().set_item(&vm.ctx, key, value)
    }

    fn delete_name(&self, _vm: &VirtualMachine, key: &str) {
        self.get_locals().del_item(key)
    }
}

#[derive(Clone, Debug)]
struct Block {
    /// The type of block.
    typ: BlockType,
    /// The level of the value stack when the block was entered.
    level: usize,
}

#[derive(Clone, Debug)]
enum BlockType {
    Loop {
        start: bytecode::Label,
        end: bytecode::Label,
    },
    TryExcept {
        handler: bytecode::Label,
    },
    With {
        end: bytecode::Label,
        context_manager: PyObjectRef,
    },
}

pub struct Frame {
    pub code: bytecode::CodeObject,
    // We need 1 stack per frame
    stack: RefCell<Vec<PyObjectRef>>, // The main data frame of the stack machine
    blocks: RefCell<Vec<Block>>,      // Block frames, for controlling loops and exceptions
    pub scope: Scope,                 // Variables
    pub lasti: RefCell<usize>,        // index of last instruction ran
}

impl PyObjectPayload2 for Frame {
    fn required_type(ctx: &PyContext) -> PyObjectRef {
        ctx.frame_type()
    }
}

// Running a frame can result in one of the below:
pub enum ExecutionResult {
    Return(PyObjectRef),
    Yield(PyObjectRef),
}

// A valid execution result, or an exception
pub type FrameResult = Result<Option<ExecutionResult>, PyObjectRef>;

impl Frame {
    pub fn new(code: PyObjectRef, scope: Scope) -> Frame {
        //populate the globals and locals
        //TODO: This is wrong, check https://github.com/nedbat/byterun/blob/31e6c4a8212c35b5157919abff43a7daa0f377c6/byterun/pyvm2.py#L95
        /*
        let globals = match globals {
            Some(g) => g,
            None => HashMap::new(),
        };
        */
        // let locals = globals;
        // locals.extend(callargs);

        Frame {
            code: objcode::get_value(&code),
            stack: RefCell::new(vec![]),
            blocks: RefCell::new(vec![]),
            // save the callargs as locals
            // globals: locals.clone(),
            scope,
            lasti: RefCell::new(0),
        }
    }

    pub fn run(&self, vm: &mut VirtualMachine) -> Result<ExecutionResult, PyObjectRef> {
        let filename = &self.code.source_path.to_string();

        // This is the name of the object being run:
        let run_obj_name = &self.code.obj_name.to_string();

        // Execute until return or exception:
        loop {
            let lineno = self.get_lineno();
            let result = self.execute_instruction(vm);
            match result {
                Ok(None) => {}
                Ok(Some(value)) => {
                    break Ok(value);
                }
                Err(exception) => {
                    // unwind block stack on exception and find any handlers.
                    // Add an entry in the traceback:
                    assert!(objtype::isinstance(
                        &exception,
                        &vm.ctx.exceptions.base_exception_type
                    ));
                    let traceback_name = vm.new_str("__traceback__".to_string());
                    let traceback = vm.get_attribute(exception.clone(), traceback_name).unwrap();
                    trace!("Adding to traceback: {:?} {:?}", traceback, lineno);
                    let pos = vm.ctx.new_tuple(vec![
                        vm.ctx.new_str(filename.clone()),
                        vm.ctx.new_int(lineno.get_row()),
                        vm.ctx.new_str(run_obj_name.clone()),
                    ]);
                    objlist::PyListRef::try_from_object(vm, traceback)?.append(pos, vm);
                    // exception.__trace
                    match self.unwind_exception(vm, exception) {
                        None => {}
                        Some(exception) => {
                            // TODO: append line number to traceback?
                            // traceback.append();
                            break Err(exception);
                        }
                    }
                }
            }
        }
    }

    pub fn fetch_instruction(&self) -> &bytecode::Instruction {
        let ins2 = &self.code.instructions[*self.lasti.borrow()];
        *self.lasti.borrow_mut() += 1;
        ins2
    }

    // Execute a single instruction:
    fn execute_instruction(&self, vm: &mut VirtualMachine) -> FrameResult {
        let instruction = self.fetch_instruction();
        {
            trace!("=======");
            /* TODO:
            for frame in self.frames.iter() {
                trace!("  {:?}", frame);
            }
            */
            trace!("  {:?}", self);
            trace!("  Executing op code: {:?}", instruction);
            trace!("=======");
        }

        match &instruction {
            bytecode::Instruction::LoadConst { ref value } => {
                let obj = vm.ctx.unwrap_constant(value);
                self.push_value(obj);
                Ok(None)
            }
            bytecode::Instruction::Import {
                ref name,
                ref symbol,
            } => self.import(vm, name, symbol),
            bytecode::Instruction::ImportStar { ref name } => self.import_star(vm, name),
            bytecode::Instruction::LoadName { ref name } => self.load_name(vm, name),
            bytecode::Instruction::StoreName { ref name } => self.store_name(vm, name),
            bytecode::Instruction::DeleteName { ref name } => self.delete_name(vm, name),
            bytecode::Instruction::StoreSubscript => self.execute_store_subscript(vm),
            bytecode::Instruction::DeleteSubscript => self.execute_delete_subscript(vm),
            bytecode::Instruction::Pop => {
                // Pop value from stack and ignore.
                self.pop_value();
                Ok(None)
            }
            bytecode::Instruction::Duplicate => {
                // Duplicate top of stack
                let value = self.pop_value();
                self.push_value(value.clone());
                self.push_value(value);
                Ok(None)
            }
            bytecode::Instruction::Rotate { amount } => {
                // Shuffles top of stack amount down
                if *amount < 2 {
                    panic!("Can only rotate two or more values");
                }

                let mut values = Vec::new();

                // Pop all values from stack:
                for _ in 0..*amount {
                    values.push(self.pop_value());
                }

                // Push top of stack back first:
                self.push_value(values.remove(0));

                // Push other value back in order:
                values.reverse();
                for value in values {
                    self.push_value(value);
                }
                Ok(None)
            }
            bytecode::Instruction::BuildString { size } => {
                let s = self
                    .pop_multiple(*size)
                    .into_iter()
                    .map(|pyobj| objstr::get_value(&pyobj))
                    .collect::<String>();
                let str_obj = vm.ctx.new_str(s);
                self.push_value(str_obj);
                Ok(None)
            }
            bytecode::Instruction::BuildList { size, unpack } => {
                let elements = self.get_elements(vm, *size, *unpack)?;
                let list_obj = vm.ctx.new_list(elements);
                self.push_value(list_obj);
                Ok(None)
            }
            bytecode::Instruction::BuildSet { size, unpack } => {
                let elements = self.get_elements(vm, *size, *unpack)?;
                let py_obj = vm.ctx.new_set();
                for item in elements {
                    vm.call_method(&py_obj, "add", vec![item])?;
                }
                self.push_value(py_obj);
                Ok(None)
            }
            bytecode::Instruction::BuildTuple { size, unpack } => {
                let elements = self.get_elements(vm, *size, *unpack)?;
                let list_obj = vm.ctx.new_tuple(elements);
                self.push_value(list_obj);
                Ok(None)
            }
            bytecode::Instruction::BuildMap { size, unpack } => {
                let map_obj = vm.ctx.new_dict();
                for _x in 0..*size {
                    let obj = self.pop_value();
                    if *unpack {
                        // Take all key-value pairs from the dict:
                        let dict_elements = objdict::get_key_value_pairs(&obj);
                        for (key, value) in dict_elements.iter() {
                            objdict::set_item(&map_obj, vm, key, value);
                        }
                    } else {
                        let key = self.pop_value();
                        objdict::set_item(&map_obj, vm, &key, &obj);
                    }
                }
                self.push_value(map_obj);
                Ok(None)
            }
            bytecode::Instruction::BuildSlice { size } => {
                assert!(*size == 2 || *size == 3);
                let elements = self.pop_multiple(*size);

                let mut out: Vec<Option<BigInt>> = elements
                    .into_iter()
                    .map(|x| {
                        if x.is(&vm.ctx.none()) {
                            None
                        } else if let Some(i) = x.payload::<PyInt>() {
                            Some(i.value.clone())
                        } else {
                            panic!("Expect Int or None as BUILD_SLICE arguments")
                        }
                    })
                    .collect();

                let start = out[0].take();
                let stop = out[1].take();
                let step = if out.len() == 3 { out[2].take() } else { None };

                let obj = PyObject::new(
                    PyObjectPayload::AnyRustValue {
                        value: Box::new(PySlice { start, stop, step }),
                    },
                    vm.ctx.slice_type(),
                );
                self.push_value(obj);
                Ok(None)
            }
            bytecode::Instruction::ListAppend { i } => {
                let list_obj = self.nth_value(*i);
                let item = self.pop_value();
                objlist::PyListRef::try_from_object(vm, list_obj)?.append(item, vm);
                Ok(None)
            }
            bytecode::Instruction::SetAdd { i } => {
                let set_obj = self.nth_value(*i);
                let item = self.pop_value();
                vm.call_method(&set_obj, "add", vec![item])?;
                Ok(None)
            }
            bytecode::Instruction::MapAdd { i } => {
                let dict_obj = self.nth_value(*i + 1);
                let key = self.pop_value();
                let value = self.pop_value();
                vm.call_method(&dict_obj, "__setitem__", vec![key, value])?;
                Ok(None)
            }
            bytecode::Instruction::BinaryOperation { ref op, inplace } => {
                self.execute_binop(vm, op, *inplace)
            }
            bytecode::Instruction::LoadAttr { ref name } => self.load_attr(vm, name),
            bytecode::Instruction::StoreAttr { ref name } => self.store_attr(vm, name),
            bytecode::Instruction::DeleteAttr { ref name } => self.delete_attr(vm, name),
            bytecode::Instruction::UnaryOperation { ref op } => self.execute_unop(vm, op),
            bytecode::Instruction::CompareOperation { ref op } => self.execute_compare(vm, op),
            bytecode::Instruction::ReturnValue => {
                let value = self.pop_value();
                if let Some(exc) = self.unwind_blocks(vm) {
                    Err(exc)
                } else {
                    Ok(Some(ExecutionResult::Return(value)))
                }
            }
            bytecode::Instruction::YieldValue => {
                let value = self.pop_value();
                Ok(Some(ExecutionResult::Yield(value)))
            }
            bytecode::Instruction::YieldFrom => {
                // Value send into iterator:
                self.pop_value();

                let top_of_stack = self.last_value();
                let next_obj = objiter::get_next_object(vm, &top_of_stack)?;

                match next_obj {
                    Some(value) => {
                        // Set back program counter:
                        *self.lasti.borrow_mut() -= 1;
                        Ok(Some(ExecutionResult::Yield(value)))
                    }
                    None => {
                        // Pop iterator from stack:
                        self.pop_value();
                        Ok(None)
                    }
                }
            }
            bytecode::Instruction::SetupLoop { start, end } => {
                self.push_block(BlockType::Loop {
                    start: *start,
                    end: *end,
                });
                Ok(None)
            }
            bytecode::Instruction::SetupExcept { handler } => {
                self.push_block(BlockType::TryExcept { handler: *handler });
                Ok(None)
            }
            bytecode::Instruction::SetupWith { end } => {
                let context_manager = self.pop_value();
                // Call enter:
                let obj = vm.call_method(&context_manager, "__enter__", vec![])?;
                self.push_block(BlockType::With {
                    end: *end,
                    context_manager: context_manager.clone(),
                });
                self.push_value(obj);
                Ok(None)
            }
            bytecode::Instruction::CleanupWith { end: end1 } => {
                let block = self.pop_block().unwrap();
                if let BlockType::With {
                    end: end2,
                    context_manager,
                } = &block.typ
                {
                    debug_assert!(end1 == end2);

                    // call exit now with no exception:
                    self.with_exit(vm, &context_manager, None)?;
                } else {
                    unreachable!("Block stack is incorrect, expected a with block");
                }

                Ok(None)
            }
            bytecode::Instruction::PopBlock => {
                self.pop_block().expect("no pop to block");
                Ok(None)
            }
            bytecode::Instruction::GetIter => {
                let iterated_obj = self.pop_value();
                let iter_obj = objiter::get_iter(vm, &iterated_obj)?;
                self.push_value(iter_obj);
                Ok(None)
            }
            bytecode::Instruction::ForIter { target } => {
                // The top of stack contains the iterator, lets push it forward:
                let top_of_stack = self.last_value();
                let next_obj = objiter::get_next_object(vm, &top_of_stack);

                // Check the next object:
                match next_obj {
                    Ok(Some(value)) => {
                        self.push_value(value);
                        Ok(None)
                    }
                    Ok(None) => {
                        // Pop iterator from stack:
                        self.pop_value();

                        // End of for loop
                        self.jump(*target);
                        Ok(None)
                    }
                    Err(next_error) => {
                        // Pop iterator from stack:
                        self.pop_value();
                        Err(next_error)
                    }
                }
            }
            bytecode::Instruction::MakeFunction { flags } => {
                let _qualified_name = self.pop_value();
                let code_obj = self.pop_value();

                let annotations = if flags.contains(bytecode::FunctionOpArg::HAS_ANNOTATIONS) {
                    self.pop_value()
                } else {
                    vm.new_dict()
                };

                let defaults = if flags.contains(bytecode::FunctionOpArg::HAS_DEFAULTS) {
                    self.pop_value()
                } else {
                    vm.get_none()
                };

                // pop argc arguments
                // argument: name, args, globals
                let scope = self.scope.clone();
                let obj = vm.ctx.new_function(code_obj, scope, defaults);

                vm.ctx.set_attr(&obj, "__annotations__", annotations);

                self.push_value(obj);
                Ok(None)
            }
            bytecode::Instruction::CallFunction { typ } => {
                let args = match typ {
                    bytecode::CallType::Positional(count) => {
                        let args: Vec<PyObjectRef> = self.pop_multiple(*count);
                        PyFuncArgs {
                            args,
                            kwargs: vec![],
                        }
                    }
                    bytecode::CallType::Keyword(count) => {
                        let kwarg_names = self.pop_value();
                        let args: Vec<PyObjectRef> = self.pop_multiple(*count);

                        let kwarg_names = vm
                            .extract_elements(&kwarg_names)?
                            .iter()
                            .map(|pyobj| objstr::get_value(pyobj))
                            .collect();
                        PyFuncArgs::new(args, kwarg_names)
                    }
                    bytecode::CallType::Ex(has_kwargs) => {
                        let kwargs = if *has_kwargs {
                            let kw_dict = self.pop_value();
                            let dict_elements = objdict::get_elements(&kw_dict).clone();
                            dict_elements
                                .into_iter()
                                .map(|elem| (elem.0, (elem.1).1))
                                .collect()
                        } else {
                            vec![]
                        };
                        let args = self.pop_value();
                        let args = vm.extract_elements(&args)?;
                        PyFuncArgs { args, kwargs }
                    }
                };

                // Call function:
                let func_ref = self.pop_value();
                let value = vm.invoke(func_ref, args)?;
                self.push_value(value);
                Ok(None)
            }
            bytecode::Instruction::Jump { target } => {
                self.jump(*target);
                Ok(None)
            }
            bytecode::Instruction::JumpIf { target } => {
                let obj = self.pop_value();
                let value = objbool::boolval(vm, obj)?;
                if value {
                    self.jump(*target);
                }
                Ok(None)
            }

            bytecode::Instruction::JumpIfFalse { target } => {
                let obj = self.pop_value();
                let value = objbool::boolval(vm, obj)?;
                if !value {
                    self.jump(*target);
                }
                Ok(None)
            }

            bytecode::Instruction::Raise { argc } => {
                let exception = match argc {
                    1 => self.pop_value(),
                    0 | 2 | 3 => panic!("Not implemented!"),
                    _ => panic!("Invalid parameter for RAISE_VARARGS, must be between 0 to 3"),
                };
                if objtype::isinstance(&exception, &vm.ctx.exceptions.base_exception_type) {
                    info!("Exception raised: {:?}", exception);
                    Err(exception)
                } else if objtype::isinstance(&exception, &vm.ctx.type_type())
                    && objtype::issubclass(&exception, &vm.ctx.exceptions.base_exception_type)
                {
                    let exception = vm.new_empty_exception(exception)?;
                    info!("Exception raised: {:?}", exception);
                    Err(exception)
                } else {
                    let msg = format!(
                        "Can only raise BaseException derived types, not {}",
                        exception
                    );
                    let type_error_type = vm.ctx.exceptions.type_error.clone();
                    let type_error = vm.new_exception(type_error_type, msg);
                    Err(type_error)
                }
            }

            bytecode::Instruction::Break => {
                let block = self.unwind_loop(vm);
                if let BlockType::Loop { end, .. } = block.typ {
                    self.pop_block();
                    self.jump(end);
                } else {
                    unreachable!()
                }
                Ok(None)
            }
            bytecode::Instruction::Pass => {
                // Ah, this is nice, just relax!
                Ok(None)
            }
            bytecode::Instruction::Continue => {
                let block = self.unwind_loop(vm);
                if let BlockType::Loop { start, .. } = block.typ {
                    self.jump(start);
                } else {
                    unreachable!();
                }
                Ok(None)
            }
            bytecode::Instruction::PrintExpr => {
                let expr = self.pop_value();
                if !expr.is(&vm.get_none()) {
                    let repr = vm.to_repr(&expr)?;
                    builtins::builtin_print(
                        vm,
                        PyFuncArgs {
                            args: vec![repr],
                            kwargs: vec![],
                        },
                    )?;
                }
                Ok(None)
            }
            bytecode::Instruction::LoadBuildClass => {
                let rustfunc = PyObject::new(
                    PyObjectPayload::AnyRustValue {
                        value: Box::new(PyBuiltinFunction::new(Box::new(
                            builtins::builtin_build_class_,
                        ))),
                    },
                    vm.ctx.type_type(),
                );
                self.push_value(rustfunc);
                Ok(None)
            }
            bytecode::Instruction::UnpackSequence { size } => {
                let value = self.pop_value();
                let elements = vm.extract_elements(&value)?;
                if elements.len() != *size {
                    Err(vm.new_value_error("Wrong number of values to unpack".to_string()))
                } else {
                    for element in elements.into_iter().rev() {
                        self.push_value(element);
                    }
                    Ok(None)
                }
            }
            bytecode::Instruction::UnpackEx { before, after } => {
                let value = self.pop_value();
                let elements = vm.extract_elements(&value)?;
                let min_expected = *before + *after;
                if elements.len() < min_expected {
                    Err(vm.new_value_error(format!(
                        "Not enough values to unpack (expected at least {}, got {}",
                        min_expected,
                        elements.len()
                    )))
                } else {
                    let middle = elements.len() - *before - *after;

                    // Elements on stack from right-to-left:
                    for element in elements[*before + middle..].iter().rev() {
                        self.push_value(element.clone());
                    }

                    let middle_elements = elements
                        .iter()
                        .skip(*before)
                        .take(middle)
                        .cloned()
                        .collect();
                    let t = vm.ctx.new_list(middle_elements);
                    self.push_value(t);

                    // Lastly the first reversed values:
                    for element in elements[..*before].iter().rev() {
                        self.push_value(element.clone());
                    }

                    Ok(None)
                }
            }
            bytecode::Instruction::Unpack => {
                let value = self.pop_value();
                let elements = vm.extract_elements(&value)?;
                for element in elements.into_iter().rev() {
                    self.push_value(element);
                }
                Ok(None)
            }
            bytecode::Instruction::FormatValue { conversion, spec } => {
                use ast::ConversionFlag::*;
                let value = match conversion {
                    Some(Str) => vm.to_str(&self.pop_value())?,
                    Some(Repr) => vm.to_repr(&self.pop_value())?,
                    Some(Ascii) => self.pop_value(), // TODO
                    None => self.pop_value(),
                };

                let spec = vm.new_str(spec.clone());
                let formatted = vm.call_method(&value, "__format__", vec![spec])?;
                self.push_value(formatted);
                Ok(None)
            }
        }
    }

    fn get_elements(
        &self,
        vm: &mut VirtualMachine,
        size: usize,
        unpack: bool,
    ) -> Result<Vec<PyObjectRef>, PyObjectRef> {
        let elements = self.pop_multiple(size);
        if unpack {
            let mut result: Vec<PyObjectRef> = vec![];
            for element in elements {
                let expanded = vm.extract_elements(&element)?;
                for inner in expanded {
                    result.push(inner);
                }
            }
            Ok(result)
        } else {
            Ok(elements)
        }
    }

    fn import(
        &self,
        vm: &mut VirtualMachine,
        module: &str,
        symbol: &Option<String>,
    ) -> FrameResult {
        let current_path = {
            let mut source_pathbuf = PathBuf::from(&self.code.source_path);
            source_pathbuf.pop();
            source_pathbuf
        };

        let obj = import(vm, current_path, module, symbol)?;

        // Push module on stack:
        self.push_value(obj);
        Ok(None)
    }

    fn import_star(&self, vm: &mut VirtualMachine, module: &str) -> FrameResult {
        let current_path = {
            let mut source_pathbuf = PathBuf::from(&self.code.source_path);
            source_pathbuf.pop();
            source_pathbuf
        };

        // Grab all the names from the module and put them in the context
        let obj = import_module(vm, current_path, module)?;

        for (k, v) in obj.get_key_value_pairs().iter() {
            self.scope.store_name(&vm, &objstr::get_value(k), v.clone());
        }
        Ok(None)
    }

    // Unwind all blocks:
    fn unwind_blocks(&self, vm: &mut VirtualMachine) -> Option<PyObjectRef> {
        while let Some(block) = self.pop_block() {
            match block.typ {
                BlockType::Loop { .. } => {}
                BlockType::TryExcept { .. } => {
                    // TODO: execute finally handler
                }
                BlockType::With {
                    context_manager, ..
                } => {
                    match self.with_exit(vm, &context_manager, None) {
                        Ok(..) => {}
                        Err(exc) => {
                            // __exit__ went wrong,
                            return Some(exc);
                        }
                    }
                }
            }
        }

        None
    }

    fn unwind_loop(&self, vm: &mut VirtualMachine) -> Block {
        loop {
            let block = self.current_block().expect("not in a loop");
            match block.typ {
                BlockType::Loop { .. } => break block,
                BlockType::TryExcept { .. } => {
                    // TODO: execute finally handler
                }
                BlockType::With {
                    context_manager, ..
                } => match self.with_exit(vm, &context_manager, None) {
                    Ok(..) => {}
                    Err(exc) => {
                        panic!("Exception in with __exit__ {:?}", exc);
                    }
                },
            }

            self.pop_block();
        }
    }

    fn unwind_exception(&self, vm: &mut VirtualMachine, exc: PyObjectRef) -> Option<PyObjectRef> {
        // unwind block stack on exception and find any handlers:
        while let Some(block) = self.pop_block() {
            match block.typ {
                BlockType::TryExcept { handler } => {
                    self.push_value(exc);
                    self.jump(handler);
                    return None;
                }
                BlockType::With {
                    end,
                    context_manager,
                } => {
                    match self.with_exit(vm, &context_manager, Some(exc.clone())) {
                        Ok(exit_action) => {
                            match objbool::boolval(vm, exit_action) {
                                Ok(handle_exception) => {
                                    if handle_exception {
                                        // We handle the exception, so return!
                                        self.jump(end);
                                        return None;
                                    } else {
                                        // go on with the stack unwinding.
                                    }
                                }
                                Err(exit_exc) => {
                                    return Some(exit_exc);
                                }
                            }
                            // if objtype::isinstance
                        }
                        Err(exit_exc) => {
                            // TODO: what about original exception?
                            return Some(exit_exc);
                        }
                    }
                }
                BlockType::Loop { .. } => {}
            }
        }
        Some(exc)
    }

    fn with_exit(
        &self,
        vm: &mut VirtualMachine,
        context_manager: &PyObjectRef,
        exc: Option<PyObjectRef>,
    ) -> PyResult {
        // Assume top of stack is __exit__ method:
        // TODO: do we want to put the exit call on the stack?
        // let exit_method = self.pop_value();
        // let args = PyFuncArgs::default();
        // TODO: what happens when we got an error during handling exception?
        let args = if let Some(exc) = exc {
            let exc_type = exc.typ();
            let exc_val = exc.clone();
            let exc_tb = vm.ctx.none(); // TODO: retrieve traceback?
            vec![exc_type, exc_val, exc_tb]
        } else {
            let exc_type = vm.ctx.none();
            let exc_val = vm.ctx.none();
            let exc_tb = vm.ctx.none();
            vec![exc_type, exc_val, exc_tb]
        };
        vm.call_method(context_manager, "__exit__", args)
    }

    fn store_name(&self, vm: &mut VirtualMachine, name: &str) -> FrameResult {
        let obj = self.pop_value();
        self.scope.store_name(&vm, name, obj);
        Ok(None)
    }

    fn delete_name(&self, vm: &mut VirtualMachine, name: &str) -> FrameResult {
        self.scope.delete_name(vm, name);
        Ok(None)
    }

    fn load_name(&self, vm: &mut VirtualMachine, name: &str) -> FrameResult {
        match self.scope.load_name(&vm, name) {
            Some(value) => {
                self.push_value(value);
                Ok(None)
            }
            None => {
                let name_error_type = vm.ctx.exceptions.name_error.clone();
                let msg = format!("name '{}' is not defined", name);
                let name_error = vm.new_exception(name_error_type, msg);
                Err(name_error)
            }
        }
    }

    fn subscript(&self, vm: &mut VirtualMachine, a: PyObjectRef, b: PyObjectRef) -> PyResult {
        vm.call_method(&a, "__getitem__", vec![b])
    }

    fn execute_store_subscript(&self, vm: &mut VirtualMachine) -> FrameResult {
        let idx = self.pop_value();
        let obj = self.pop_value();
        let value = self.pop_value();
        vm.call_method(&obj, "__setitem__", vec![idx, value])?;
        Ok(None)
    }

    fn execute_delete_subscript(&self, vm: &mut VirtualMachine) -> FrameResult {
        let idx = self.pop_value();
        let obj = self.pop_value();
        vm.call_method(&obj, "__delitem__", vec![idx])?;
        Ok(None)
    }

    fn jump(&self, label: bytecode::Label) {
        let target_pc = self.code.label_map[&label];
        trace!("program counter from {:?} to {:?}", self.lasti, target_pc);
        *self.lasti.borrow_mut() = target_pc;
    }

    fn execute_binop(
        &self,
        vm: &mut VirtualMachine,
        op: &bytecode::BinaryOperator,
        inplace: bool,
    ) -> FrameResult {
        let b_ref = self.pop_value();
        let a_ref = self.pop_value();
        let value = match *op {
            bytecode::BinaryOperator::Subtract if inplace => vm._isub(a_ref, b_ref),
            bytecode::BinaryOperator::Subtract => vm._sub(a_ref, b_ref),
            bytecode::BinaryOperator::Add if inplace => vm._iadd(a_ref, b_ref),
            bytecode::BinaryOperator::Add => vm._add(a_ref, b_ref),
            bytecode::BinaryOperator::Multiply if inplace => vm._imul(a_ref, b_ref),
            bytecode::BinaryOperator::Multiply => vm._mul(a_ref, b_ref),
            bytecode::BinaryOperator::MatrixMultiply if inplace => vm._imatmul(a_ref, b_ref),
            bytecode::BinaryOperator::MatrixMultiply => vm._matmul(a_ref, b_ref),
            bytecode::BinaryOperator::Power if inplace => vm._ipow(a_ref, b_ref),
            bytecode::BinaryOperator::Power => vm._pow(a_ref, b_ref),
            bytecode::BinaryOperator::Divide if inplace => vm._itruediv(a_ref, b_ref),
            bytecode::BinaryOperator::Divide => vm._truediv(a_ref, b_ref),
            bytecode::BinaryOperator::FloorDivide if inplace => vm._ifloordiv(a_ref, b_ref),
            bytecode::BinaryOperator::FloorDivide => vm._floordiv(a_ref, b_ref),
            // TODO: Subscript should probably have its own op
            bytecode::BinaryOperator::Subscript if inplace => unreachable!(),
            bytecode::BinaryOperator::Subscript => self.subscript(vm, a_ref, b_ref),
            bytecode::BinaryOperator::Modulo if inplace => vm._imod(a_ref, b_ref),
            bytecode::BinaryOperator::Modulo => vm._mod(a_ref, b_ref),
            bytecode::BinaryOperator::Lshift if inplace => vm._ilshift(a_ref, b_ref),
            bytecode::BinaryOperator::Lshift => vm._lshift(a_ref, b_ref),
            bytecode::BinaryOperator::Rshift if inplace => vm._irshift(a_ref, b_ref),
            bytecode::BinaryOperator::Rshift => vm._rshift(a_ref, b_ref),
            bytecode::BinaryOperator::Xor if inplace => vm._ixor(a_ref, b_ref),
            bytecode::BinaryOperator::Xor => vm._xor(a_ref, b_ref),
            bytecode::BinaryOperator::Or if inplace => vm._ior(a_ref, b_ref),
            bytecode::BinaryOperator::Or => vm._or(a_ref, b_ref),
            bytecode::BinaryOperator::And if inplace => vm._iand(a_ref, b_ref),
            bytecode::BinaryOperator::And => vm._and(a_ref, b_ref),
        }?;

        self.push_value(value);
        Ok(None)
    }

    fn execute_unop(&self, vm: &mut VirtualMachine, op: &bytecode::UnaryOperator) -> FrameResult {
        let a = self.pop_value();
        let value = match *op {
            bytecode::UnaryOperator::Minus => vm.call_method(&a, "__neg__", vec![])?,
            bytecode::UnaryOperator::Plus => vm.call_method(&a, "__pos__", vec![])?,
            bytecode::UnaryOperator::Invert => vm.call_method(&a, "__invert__", vec![])?,
            bytecode::UnaryOperator::Not => {
                let value = objbool::boolval(vm, a)?;
                vm.ctx.new_bool(!value)
            }
        };
        self.push_value(value);
        Ok(None)
    }

    fn _id(&self, a: PyObjectRef) -> usize {
        a.get_id()
    }

    // https://docs.python.org/3/reference/expressions.html#membership-test-operations
    fn _membership(
        &self,
        vm: &mut VirtualMachine,
        needle: PyObjectRef,
        haystack: &PyObjectRef,
    ) -> PyResult {
        vm.call_method(&haystack, "__contains__", vec![needle])
        // TODO: implement __iter__ and __getitem__ cases when __contains__ is
        // not implemented.
    }

    fn _in(&self, vm: &mut VirtualMachine, needle: PyObjectRef, haystack: PyObjectRef) -> PyResult {
        match self._membership(vm, needle, &haystack) {
            Ok(found) => Ok(found),
            Err(_) => Err(vm.new_type_error(format!(
                "{} has no __contains__ method",
                objtype::get_type_name(&haystack.typ())
            ))),
        }
    }

    fn _not_in(
        &self,
        vm: &mut VirtualMachine,
        needle: PyObjectRef,
        haystack: PyObjectRef,
    ) -> PyResult {
        match self._membership(vm, needle, &haystack) {
            Ok(found) => Ok(vm.ctx.new_bool(!objbool::get_value(&found))),
            Err(_) => Err(vm.new_type_error(format!(
                "{} has no __contains__ method",
                objtype::get_type_name(&haystack.typ())
            ))),
        }
    }

    fn _is(&self, a: PyObjectRef, b: PyObjectRef) -> bool {
        // Pointer equal:
        a.is(&b)
    }

    fn _is_not(&self, vm: &VirtualMachine, a: PyObjectRef, b: PyObjectRef) -> PyResult {
        let result_bool = !a.is(&b);
        let result = vm.ctx.new_bool(result_bool);
        Ok(result)
    }

    fn execute_compare(
        &self,
        vm: &mut VirtualMachine,
        op: &bytecode::ComparisonOperator,
    ) -> FrameResult {
        let b = self.pop_value();
        let a = self.pop_value();
        let value = match *op {
            bytecode::ComparisonOperator::Equal => vm._eq(a, b)?,
            bytecode::ComparisonOperator::NotEqual => vm._ne(a, b)?,
            bytecode::ComparisonOperator::Less => vm._lt(a, b)?,
            bytecode::ComparisonOperator::LessOrEqual => vm._le(a, b)?,
            bytecode::ComparisonOperator::Greater => vm._gt(a, b)?,
            bytecode::ComparisonOperator::GreaterOrEqual => vm._ge(a, b)?,
            bytecode::ComparisonOperator::Is => vm.ctx.new_bool(self._is(a, b)),
            bytecode::ComparisonOperator::IsNot => self._is_not(vm, a, b)?,
            bytecode::ComparisonOperator::In => self._in(vm, a, b)?,
            bytecode::ComparisonOperator::NotIn => self._not_in(vm, a, b)?,
        };

        self.push_value(value);
        Ok(None)
    }

    fn load_attr(&self, vm: &mut VirtualMachine, attr_name: &str) -> FrameResult {
        let parent = self.pop_value();
        let attr_name = vm.new_str(attr_name.to_string());
        let obj = vm.get_attribute(parent, attr_name)?;
        self.push_value(obj);
        Ok(None)
    }

    fn store_attr(&self, vm: &mut VirtualMachine, attr_name: &str) -> FrameResult {
        let parent = self.pop_value();
        let value = self.pop_value();
        vm.ctx.set_attr(&parent, attr_name, value);
        Ok(None)
    }

    fn delete_attr(&self, vm: &mut VirtualMachine, attr_name: &str) -> FrameResult {
        let parent = self.pop_value();
        let name = vm.ctx.new_str(attr_name.to_string());
        vm.del_attr(&parent, name)?;
        Ok(None)
    }

    pub fn get_lineno(&self) -> ast::Location {
        self.code.locations[*self.lasti.borrow()].clone()
    }

    fn push_block(&self, typ: BlockType) {
        self.blocks.borrow_mut().push(Block {
            typ,
            level: self.stack.borrow().len(),
        });
    }

    fn pop_block(&self) -> Option<Block> {
        let block = self.blocks.borrow_mut().pop()?;
        self.stack.borrow_mut().truncate(block.level);
        Some(block)
    }

    fn current_block(&self) -> Option<Block> {
        self.blocks.borrow().last().cloned()
    }

    pub fn push_value(&self, obj: PyObjectRef) {
        self.stack.borrow_mut().push(obj);
    }

    fn pop_value(&self) -> PyObjectRef {
        self.stack.borrow_mut().pop().unwrap()
    }

    fn pop_multiple(&self, count: usize) -> Vec<PyObjectRef> {
        let mut objs: Vec<PyObjectRef> = Vec::new();
        for _x in 0..count {
            objs.push(self.pop_value());
        }
        objs.reverse();
        objs
    }

    fn last_value(&self) -> PyObjectRef {
        self.stack.borrow().last().unwrap().clone()
    }

    fn nth_value(&self, depth: usize) -> PyObjectRef {
        let stack = self.stack.borrow_mut();
        stack[stack.len() - depth - 1].clone()
    }
}

impl fmt::Debug for Frame {
    fn fmt(&self, f: &mut fmt::Formatter) -> fmt::Result {
        let stack_str = self
            .stack
            .borrow()
            .iter()
            .map(|elem| format!("\n  > {:?}", elem))
            .collect::<Vec<_>>()
            .join("");
        let block_str = self
            .blocks
            .borrow()
            .iter()
            .map(|elem| format!("\n  > {:?}", elem))
            .collect::<Vec<_>>()
            .join("");
        let local_str = match self.scope.get_locals().payload::<PyDict>() {
            Some(dict) => objdict::get_key_value_pairs_from_content(&dict.entries.borrow())
                .iter()
                .map(|elem| format!("\n  {:?} = {:?}", elem.0, elem.1))
                .collect::<Vec<_>>()
                .join(""),
            None => panic!("locals unexpectedly not wrapping a dict!",),
        };
        write!(
            f,
            "Frame Object {{ \n Stack:{}\n Blocks:{}\n Locals:{}\n}}",
            stack_str, block_str, local_str
        )
    }
}<|MERGE_RESOLUTION|>--- conflicted
+++ resolved
@@ -22,13 +22,8 @@
 use crate::obj::objstr;
 use crate::obj::objtype;
 use crate::pyobject::{
-<<<<<<< HEAD
-    DictProtocol, IdProtocol, PyContext, PyFuncArgs, PyObject, PyObjectPayload, PyObjectRef,
-    PyResult, TypeProtocol,
-=======
     DictProtocol, IdProtocol, PyContext, PyFuncArgs, PyObject, PyObjectPayload, PyObjectPayload2,
     PyObjectRef, PyResult, TryFromObject, TypeProtocol,
->>>>>>> 9e5b76c9
 };
 use crate::vm::VirtualMachine;
 
