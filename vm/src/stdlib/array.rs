--- conflicted
+++ resolved
@@ -4,25 +4,16 @@
 };
 use crate::function::OptionalArg;
 use crate::obj::objbytes::PyBytesRef;
-<<<<<<< HEAD
 use crate::obj::objfloat::try_float;
-use crate::obj::objsequence::PySliceableSequence;
-=======
 use crate::obj::objsequence::{get_slice_range, PySliceableSequence};
->>>>>>> c465662f
 use crate::obj::objslice::PySliceRef;
 use crate::obj::objstr::PyStringRef;
 use crate::obj::objtype::PyClassRef;
 use crate::obj::{objbool, objiter};
 use crate::pyobject::{
-<<<<<<< HEAD
-    BorrowValue, Either, IntoPyObject, PyArithmaticValue, PyClassImpl, PyComparisonValue,
-    PyIterable, PyObject, PyObjectRef, PyRef, PyResult, PyValue, TryFromObject, TypeProtocol,
-=======
     BorrowValue, Either, IdProtocol, IntoPyObject, PyArithmaticValue, PyClassImpl,
     PyComparisonValue, PyIterable, PyObject, PyObjectRef, PyRef, PyResult, PyValue, TryFromObject,
     TypeProtocol,
->>>>>>> c465662f
 };
 use crate::VirtualMachine;
 use crossbeam_utils::atomic::AtomicCell;
@@ -242,15 +233,7 @@
                     Either::B(slice) => self.getitem_by_slice(slice, vm),
                 }
             }
-
-<<<<<<< HEAD
-            fn setitem(&mut self, needle: Either<isize, PySliceRef>, value: PyObjectRef, vm: &VirtualMachine) -> PyResult<()> {
-                match needle {
-                    Either::A(i) => {
-                        let i = self.idx(i, "array assignment", vm)?;
-                        match self {
-                            $(ArrayContentType::$n(v) => { v[i] = $t::try_into_from_object(vm, value)? },)*
-=======
+          
             fn setitem_by_slice(&mut self, slice: PySliceRef, items: &ArrayContentType, vm: &VirtualMachine) -> PyResult<()> {
                 let start = slice.start_index(vm)?;
                 let stop = slice.stop_index(vm)?;
@@ -271,7 +254,6 @@
                             };
                             elements.splice(range, items.iter().cloned());
                             return Ok(());
->>>>>>> c465662f
                         }
 
                         let (start, stop, step, is_negative_step) = if step.is_negative() {
