use std::rc::Rc;
use std::{env, mem};

use crate::frame::FrameRef;
use crate::function::{OptionalArg, PyFuncArgs};
use crate::obj::objstr::PyStringRef;
use crate::pyobject::{IntoPyObject, ItemProtocol, PyClassImpl, PyContext, PyObjectRef, PyResult};
use crate::vm::VirtualMachine;

/*
 * The magic sys module.
 */

fn argv(ctx: &PyContext) -> PyObjectRef {
    let mut argv: Vec<PyObjectRef> = env::args().map(|x| ctx.new_str(x)).collect();
    argv.remove(0);
    ctx.new_list(argv)
}

fn getframe(offset: OptionalArg<usize>, vm: &VirtualMachine) -> PyResult<FrameRef> {
    let offset = offset.into_option().unwrap_or(0);
    if offset > vm.frames.borrow().len() - 1 {
        return Err(vm.new_value_error("call stack is not deep enough".to_string()));
    }
    let idx = vm.frames.borrow().len() - offset - 1;
    let frame = &vm.frames.borrow()[idx];
    Ok(frame.clone())
}

/// sys.flags
///
/// Flags provided through command line arguments or environment vars.
#[pystruct_sequence(name = "flags")]
#[derive(Default, Debug)]
struct SysFlags {
    /// -d
    debug: bool,
    /// -i
    inspect: bool,
    /// -i
    interactive: bool,
    /// -O or -OO
    optimize: u8,
    /// -B
    dont_write_bytecode: bool,
    /// -s
    no_user_site: bool,
    /// -S
    no_site: bool,
    /// -E
    ignore_environment: bool,
    /// -v
    verbose: bool,
    /// -b
    bytes_warning: bool,
    /// -q
    quiet: bool,
    /// -R
    hash_randomization: bool,
    /// -I
    isolated: bool,
    /// -X dev
    dev_mode: bool,
    /// -X utf8
    utf8_mode: bool,
}

fn sys_getrefcount(vm: &VirtualMachine, args: PyFuncArgs) -> PyResult {
    arg_check!(vm, args, required = [(object, None)]);
    let size = Rc::strong_count(&object);
    Ok(vm.ctx.new_int(size))
}

fn sys_getsizeof(vm: &VirtualMachine, args: PyFuncArgs) -> PyResult {
    arg_check!(vm, args, required = [(object, None)]);
    // TODO: implement default optional argument.
    let size = mem::size_of_val(&object);
    Ok(vm.ctx.new_int(size))
}

fn sys_getfilesystemencoding(_vm: &VirtualMachine) -> String {
    // TODO: implmement non-utf-8 mode.
    "utf-8".to_string()
}

#[cfg(not(windows))]
fn sys_getfilesystemencodeerrors(_vm: &VirtualMachine) -> String {
    "surrogateescape".to_string()
}

#[cfg(windows)]
fn sys_getfilesystemencodeerrors(_vm: &VirtualMachine) -> String {
    "surrogatepass".to_string()
}

// TODO implement string interning, this will be key for performance
fn sys_intern(value: PyStringRef, _vm: &VirtualMachine) -> PyStringRef {
    value
}

pub fn make_module(vm: &VirtualMachine, module: PyObjectRef, builtins: PyObjectRef) {
    let ctx = &vm.ctx;

<<<<<<< HEAD
    let flags_type = SysFlags::make_class(ctx);
    // TODO parse command line arguments and environment variables to populate SysFlags
    let flags = SysFlags::default()
        .into_struct_sequence(vm, flags_type)
        .unwrap();

    let path_list = match env::var_os("PYTHONPATH") {
        Some(paths) => env::split_paths(&paths)
=======
    // TODO Add crate version to this namespace
    let implementation = py_namespace!(vm, {
        "name" => ctx.new_str("RustPython".to_string()),
        "cache_tag" => ctx.new_str("rustpython-01".to_string()),
    });

    let path_list = if cfg!(target_arch = "wasm32") {
        vec![]
    } else {
        let get_paths = |paths| match paths {
            Some(paths) => env::split_paths(paths),
            None => env::split_paths(""),
        };

        let rustpy_path = env::var_os("RUSTPYTHONPATH");
        let py_path = env::var_os("PYTHONPATH");
        get_paths(rustpy_path.as_ref())
            .chain(get_paths(py_path.as_ref()))
>>>>>>> 3f5bb517
            .map(|path| {
                ctx.new_str(
                    path.into_os_string()
                        .into_string()
                        .expect("PYTHONPATH isn't valid unicode"),
                )
            })
            .collect()
    };
    let path = ctx.new_list(path_list);

    let platform = if cfg!(target_os = "linux") {
        "linux".to_string()
    } else if cfg!(target_os = "macos") {
        "darwin".to_string()
    } else if cfg!(target_os = "windows") {
        "win32".to_string()
    } else if cfg!(target_os = "android") {
        // Linux as well. see https://bugs.python.org/issue32637
        "linux".to_string()
    } else {
        "unknown".to_string()
    };

    let sys_doc = "This module provides access to some objects used or maintained by the
interpreter and to functions that interact strongly with the interpreter.

Dynamic objects:

argv -- command line arguments; argv[0] is the script pathname if known
path -- module search path; path[0] is the script directory, else ''
modules -- dictionary of loaded modules

displayhook -- called to show results in an interactive session
excepthook -- called to handle any uncaught exception other than SystemExit
  To customize printing in an interactive session or to install a custom
  top-level exception handler, assign other functions to replace these.

stdin -- standard input file object; used by input()
stdout -- standard output file object; used by print()
stderr -- standard error object; used for error messages
  By assigning other file objects (or objects that behave like files)
  to these, it is possible to redirect all of the interpreter's I/O.

last_type -- type of last uncaught exception
last_value -- value of last uncaught exception
last_traceback -- traceback of last uncaught exception
  These three are only available in an interactive session after a
  traceback has been printed.

Static objects:

builtin_module_names -- tuple of module names built into this interpreter
copyright -- copyright notice pertaining to this interpreter
exec_prefix -- prefix used to find the machine-specific Python library
executable -- absolute path of the executable binary of the Python interpreter
float_info -- a struct sequence with information about the float implementation.
float_repr_style -- string indicating the style of repr() output for floats
hash_info -- a struct sequence with information about the hash algorithm.
hexversion -- version information encoded as a single integer
implementation -- Python implementation information.
int_info -- a struct sequence with information about the int implementation.
maxsize -- the largest supported length of containers.
maxunicode -- the value of the largest Unicode code point
platform -- platform identifier
prefix -- prefix used to find the Python library
thread_info -- a struct sequence with information about the thread implementation.
version -- the version of this interpreter as a string
version_info -- version information as a named tuple
__stdin__ -- the original stdin; don't touch!
__stdout__ -- the original stdout; don't touch!
__stderr__ -- the original stderr; don't touch!
__displayhook__ -- the original displayhook; don't touch!
__excepthook__ -- the original excepthook; don't touch!

Functions:

displayhook() -- print an object to the screen, and save it in builtins._
excepthook() -- print an exception and its traceback to sys.stderr
exc_info() -- return thread-safe information about the current exception
exit() -- exit the interpreter by raising SystemExit
getdlopenflags() -- returns flags to be used for dlopen() calls
getprofile() -- get the global profiling function
getrefcount() -- return the reference count for an object (plus one :-)
getrecursionlimit() -- return the max recursion depth for the interpreter
getsizeof() -- return the size of an object in bytes
gettrace() -- get the global debug tracing function
setcheckinterval() -- control how often the interpreter checks for events
setdlopenflags() -- set the flags to be used for dlopen() calls
setprofile() -- set the global profiling function
setrecursionlimit() -- set the max recursion depth for the interpreter
settrace() -- set the global debug tracing function
";
    let mut module_names: Vec<_> = vm.stdlib_inits.borrow().keys().cloned().collect();
    module_names.push("sys".to_string());
    module_names.push("builtins".to_string());
    module_names.sort();
    let modules = ctx.new_dict();
    extend_module!(vm, module, {
      "argv" => argv(ctx),
      "builtin_module_names" => ctx.new_tuple(module_names.iter().map(|v| v.into_pyobject(vm).unwrap()).collect()),
      "flags" => flags,
      "getrefcount" => ctx.new_rustfunc(sys_getrefcount),
      "getsizeof" => ctx.new_rustfunc(sys_getsizeof),
      "implementation" => implementation,
      "getfilesystemencoding" => ctx.new_rustfunc(sys_getfilesystemencoding),
      "getfilesystemencodeerrors" => ctx.new_rustfunc(sys_getfilesystemencodeerrors),
      "intern" => ctx.new_rustfunc(sys_intern),
      "maxsize" => ctx.new_int(std::usize::MAX),
      "path" => path,
      "ps1" => ctx.new_str(">>>>> ".to_string()),
      "ps2" => ctx.new_str("..... ".to_string()),
      "__doc__" => ctx.new_str(sys_doc.to_string()),
      "_getframe" => ctx.new_rustfunc(getframe),
      "modules" => modules.clone(),
      "warnoptions" => ctx.new_list(vec![]),
      "platform" => ctx.new_str(platform),
    });

    modules.set_item("sys", module.clone(), vm).unwrap();
    modules.set_item("builtins", builtins.clone(), vm).unwrap();
}<|MERGE_RESOLUTION|>--- conflicted
+++ resolved
@@ -101,16 +101,12 @@
 pub fn make_module(vm: &VirtualMachine, module: PyObjectRef, builtins: PyObjectRef) {
     let ctx = &vm.ctx;
 
-<<<<<<< HEAD
     let flags_type = SysFlags::make_class(ctx);
     // TODO parse command line arguments and environment variables to populate SysFlags
     let flags = SysFlags::default()
         .into_struct_sequence(vm, flags_type)
         .unwrap();
 
-    let path_list = match env::var_os("PYTHONPATH") {
-        Some(paths) => env::split_paths(&paths)
-=======
     // TODO Add crate version to this namespace
     let implementation = py_namespace!(vm, {
         "name" => ctx.new_str("RustPython".to_string()),
@@ -129,7 +125,6 @@
         let py_path = env::var_os("PYTHONPATH");
         get_paths(rustpy_path.as_ref())
             .chain(get_paths(py_path.as_ref()))
->>>>>>> 3f5bb517
             .map(|path| {
                 ctx.new_str(
                     path.into_os_string()
