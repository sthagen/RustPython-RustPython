--- conflicted
+++ resolved
@@ -1,14 +1,10 @@
-<<<<<<< HEAD
-use crate::builtins::{float, int, pystr, tuple};
-use crate::common::float_ops;
-=======
->>>>>>> f390f615
 /// Implementation of Printf-Style string formatting
 /// [https://docs.python.org/3/library/stdtypes.html#printf-style-string-formatting]
 use crate::builtins::float::{try_bigint, IntoPyFloat, PyFloat};
 use crate::builtins::int::{self, PyInt};
 use crate::builtins::pystr::PyStr;
 use crate::builtins::{memory::try_buffer_from_object, tuple, PyBytes};
+use crate::common::float_ops;
 use crate::pyobject::{
     BorrowValue, ItemProtocol, PyObjectRef, PyResult, TryFromObject, TypeProtocol,
 };
@@ -297,9 +293,6 @@
         }
     }
 
-<<<<<<< HEAD
-    pub(crate) fn format_float(&self, num: f64) -> Result<String, String> {
-=======
     fn normalize_float(&self, num: f64) -> (f64, i32) {
         let mut fraction = num;
         let mut exponent = 0;
@@ -319,7 +312,6 @@
     }
 
     pub(crate) fn format_float(&self, num: f64) -> String {
->>>>>>> f390f615
         let sign_string = if num.is_sign_positive() {
             self.flags.sign_string()
         } else {
@@ -331,40 +323,17 @@
         };
 
         let magnitude_string = match &self.format_type {
-<<<<<<< HEAD
             CFormatType::Float(CFloatType::PointDecimal(_)) => {
-                let precision = match self.precision {
-                    Some(CFormatQuantity::Amount(p)) => p,
-                    _ => 6,
-                };
-=======
-            CFormatType::Float(CFloatType::PointDecimal) => {
->>>>>>> f390f615
                 let magnitude = num.abs();
                 format!("{:.*}", precision, magnitude)
             }
             CFormatType::Float(CFloatType::Exponent(case)) => {
-<<<<<<< HEAD
-                let precision = match self.precision {
-                    Some(CFormatQuantity::Amount(p)) => p,
-                    _ => 6,
-                };
-                let magnitude = num.abs();
-                let float_case = match case {
+                let case = match case {
                     CFormatCase::Lowercase => float_ops::FloatFormatCase::Lower,
                     CFormatCase::Uppercase => float_ops::FloatFormatCase::Upper,
                 };
-                Ok(float_ops::format_float_as_exponent(
-                    precision, magnitude, float_case,
-                ))
-=======
-                let (fraction, exponent) = self.normalize_float(num.abs());
-                let case = match case {
-                    CFormatCase::Lowercase => 'e',
-                    CFormatCase::Uppercase => 'E',
-                };
-                format!("{:.*}{}{:+03}", precision, fraction, case, exponent)
->>>>>>> f390f615
+                let magnitude = num.abs();
+                float_ops::format_float_as_exponent(precision, magnitude, case)
             }
             CFormatType::Float(CFloatType::General(case)) => {
                 let precision = if precision == 0 { 1 } else { precision };
@@ -1069,89 +1038,6 @@
     use CFloatType::*;
     use CFormatCase::{Lowercase, Uppercase};
     use CNumberType::*;
-<<<<<<< HEAD
-    let mut chars = text.chars();
-    let next_char = chars.next();
-    match next_char {
-        Some('d') | Some('i') | Some('u') => Ok((
-            CFormatType::Number(Decimal),
-            chars.as_str(),
-            next_char.unwrap(),
-        )),
-        Some('o') => Ok((
-            CFormatType::Number(Octal),
-            chars.as_str(),
-            next_char.unwrap(),
-        )),
-        Some('x') => Ok((
-            CFormatType::Number(Hex(Lowercase)),
-            chars.as_str(),
-            next_char.unwrap(),
-        )),
-        Some('X') => Ok((
-            CFormatType::Number(Hex(Uppercase)),
-            chars.as_str(),
-            next_char.unwrap(),
-        )),
-        Some('e') => Ok((
-            CFormatType::Float(Exponent(Lowercase)),
-            chars.as_str(),
-            next_char.unwrap(),
-        )),
-        Some('E') => Ok((
-            CFormatType::Float(Exponent(Uppercase)),
-            chars.as_str(),
-            next_char.unwrap(),
-        )),
-        Some('f') => Ok((
-            CFormatType::Float(PointDecimal(Lowercase)),
-            chars.as_str(),
-            next_char.unwrap(),
-        )),
-        Some('F') => Ok((
-            CFormatType::Float(PointDecimal(Uppercase)),
-            chars.as_str(),
-            next_char.unwrap(),
-        )),
-        Some('g') => Ok((
-            CFormatType::Float(General(Lowercase)),
-            text,
-            next_char.unwrap(),
-        )),
-        Some('G') => Ok((
-            CFormatType::Float(General(Uppercase)),
-            text,
-            next_char.unwrap(),
-        )),
-        Some('c') => Ok((CFormatType::Character, chars.as_str(), next_char.unwrap())),
-        Some('r') => Ok((
-            CFormatType::String(CFormatPreconversor::Repr),
-            chars.as_str(),
-            next_char.unwrap(),
-        )),
-        Some('s') => Ok((
-            CFormatType::String(CFormatPreconversor::Str),
-            chars.as_str(),
-            next_char.unwrap(),
-        )),
-        Some('b') => Ok((
-            CFormatType::String(CFormatPreconversor::Bytes),
-            chars.as_str(),
-            next_char.unwrap(),
-        )),
-        Some('a') => Ok((
-            CFormatType::String(CFormatPreconversor::Ascii),
-            chars.as_str(),
-            next_char.unwrap(),
-        )),
-        Some(c) => Err(CFormatErrorType::UnsupportedFormatChar(c)),
-        None => Err(CFormatErrorType::IncompleteFormat), // should not happen because it is handled earlier in the parsing
-    }
-}
-
-fn calc_consumed(a: &str, b: &str) -> usize {
-    a.chars().count() - b.chars().count()
-=======
     let (index, c) = match iter.next() {
         Some((index, c)) => (index, c.into()),
         None => {
@@ -1168,8 +1054,8 @@
         'X' => CFormatType::Number(Hex(Uppercase)),
         'e' => CFormatType::Float(Exponent(Lowercase)),
         'E' => CFormatType::Float(Exponent(Uppercase)),
-        'f' => CFormatType::Float(PointDecimal),
-        'F' => CFormatType::Float(PointDecimal),
+        'f' => CFormatType::Float(PointDecimal(Lowercase)),
+        'F' => CFormatType::Float(PointDecimal(Uppercase)),
         'g' => CFormatType::Float(General(Lowercase)),
         'G' => CFormatType::Float(General(Uppercase)),
         'c' => CFormatType::Character,
@@ -1180,7 +1066,6 @@
         _ => return Err((CFormatErrorType::UnsupportedFormatChar(c), index)),
     };
     Ok((format_type, c))
->>>>>>> f390f615
 }
 
 impl FromStr for CFormatSpec {
